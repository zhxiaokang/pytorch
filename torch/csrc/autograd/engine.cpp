#include <torch/csrc/autograd/engine.h>

#include <torch/csrc/autograd/function.h>
#include <torch/csrc/autograd/functions/basic_ops.h>
#include <torch/csrc/autograd/grad_mode.h>
#include <torch/csrc/autograd/anomaly_mode.h>
#include <torch/csrc/autograd/variable.h>
#include <torch/csrc/utils/memory.h>

#include <ATen/DeviceGuard.h>
#include <ATen/ExpandUtils.h>
#include <ATen/Parallel.h>
#include <c10/util/Exception.h>
#include <c10/core/Stream.h>
#include <c10/core/Event.h>
#include <c10/core/DeviceGuard.h>
#include <c10/util/Optional.h>
#include <c10/core/StreamGuard.h>

#include <atomic>
#include <condition_variable>
#include <cstdint>
#include <functional>
#include <iostream>
#include <memory>
#include <mutex>
#include <set>
#include <string>
#include <thread>
#include <unordered_set>
#include <typeinfo>
#include <sstream>
#include <queue>
#include <TH/TH.h>

namespace torch { namespace autograd {

namespace {
static bool in_bad_autograd_fork =
    false; // True for children forked after engine's thread pool init

// Called in the forked child if engine's thread pool has already been
// initialized
static void forked_autograd_child() { in_bad_autograd_fork = true; }

// Should be called before unsafe for forks (thread pool) calls
static void track_bad_autograd_forks() {
#ifndef WIN32
  static std::once_flag flag;
  std::call_once(
      flag, [&] { pthread_atfork(nullptr, nullptr, forked_autograd_child); });
#endif
}
}

// Threads spawned by the engine are assigned a 'worker_device' specifying
// what device they process work for. This variable is initialized at:
// 1. thread creation time for CUDA, XLA device threads, as they are
//    spinning threads waiting for works on their device.
// 2. before the graph task execution for CPU threads, as for each
//    backward call we use the caller thread to drive engine execution.
// This is used when handling reentrant backwards calls;
// See Note [Reentrant backwards]
static thread_local int worker_device = NO_DEVICE;

// This variable is true if ALL invocations in the stack of re-entrant engine
// invocations are imperative backwards. This special variable is needed for the
// gradient checkpointing feature only.
static thread_local bool checkpoint_valid = true;

// Number of nested reentrant backwards calls currently on this thread
static thread_local int current_depth = 0;

// For all device threads (i.e. CUDA, XLA), total_depth represents the total nested
//   reentrant backwards depths over all device threads.
// For CPU devices, it is the total depth associated with the original backward call.
static thread_local int total_depth = 0;

// The current GraphTask being executed by this thread. This helps
// queue_callback() to find the target GraphTask to append final callbacks.
static thread_local std::shared_ptr<GraphTask> current_graph_task = nullptr;

// Every autograd worker thread is associated with a ready queue, which specifies
// the stream of work of this thread to do. This shared_ptr is a thread_local
// pointer to each thread's ready_queue, and it should be initialized via the
// Engine::init_local_ready_queue() call in each corresponding thread before execution.
//
// The CUDA, XLA threads are shared among all invocations of backwards via
// device_ready_queues_, while CPU threads are dedicated to processing CPU work for
// the backward they invoked. So any given graph task maintains its own cpu_ready_queue_
// where you should send work for it to be done
//
// For reentrant backward calls, if we spawn new thread from the current thread
// because we reached the maximum depth, the new thread will just reuse the same
// ReadyQueue with the parent thread for performance improvement.
// see Note [Reentrant backwards] for more details.
static thread_local std::shared_ptr<ReadyQueue> local_ready_queue = nullptr;

// Note [Reentrant backwards]
// ~~~~~~~~~~~~~~~~~~~~~~~~~~
// To understand the reentrant backwards problem, we have to notice two
// aspects of how the autograd engine is implemented today:
//
//  1. When you call Engine::execute(), you want to block until
//  differentiation finishes so that you can get the final result variables
//  of the backwards pass.
//
//  2. The engine operates by having a single worker thread per work queue,
//  and every work queue is pinned to a specific device where the
//  operation is executed.
//
// The problem is, suppose that you call backward() inside of a worker
// thread.  By property (1), we're supposed to block until the nested task
// finishes.  However, by property (2), this worker thread is on the
// hook for processing the tasks assigned to it; we better not block,
// because then all of our backward executions (including the one we
// just started) will deadlock!
//
// We maintain a pool of threads waiting for work to do
// When a reentrant backwards call occurs, the current thread blocks
// and a thread from the pool is woken up to complete the blocking tasks and an
// any other tasks that would have been assigned to that worker. If there are no
// threads available, a new thread is spawned. The new thread will continue
// processing tasks from the same ReadyQueue as the parent worker
//
// When the GraphTask is finished, the parent worker thread that is waiting on
// the task is notified and the current thread returns to the pool.

// Note [Streaming backwards]
// ~~~~~~~~~~~~~~~~~~~~~~~~~~
// On CUDA devices the autograd engine's device operations are run on the
// same stream that ran them in forward. This requires automatically
// syncing the streams so that function A finishes producing its
// output before function B consumes it.
//
// This synchronization occurs when outputs are placed into input buffers.
// The functions corresponding to input buffer positions have metadata
// recording their streams from forward, and during backward this
// data is used to sync the producer's stream with the consumer's.
//
// When a CUDA function is run either all its inputs were accumulated on the
// stream used to run the function OR the inputs are on different devices
// and the function is responsible for properly acquiring them.
//
// Historically, the autograd engine ran all CUDA operations on their
// device's DEFAULT stream. This meant that syncing (implicitly or
// explicitly) with the default streams was required before and after
// calling backward(). It also meant, however, that syncing with
// the default streams after backward() was sufficient to ensure
// that backward() had finished running. To preserve this historic
// behavior the engine records "leaf streams," the streams of the
// leaf variables, and syncs them with their device's default stream
// at the end of backward. All other streams are already synchronized
// to happen before at least one leaf stream (per the above), so syncing
// the leaf streams with the default streams is sufficient to implement
// the historic behavior.

int NodeTask::getReentrantDepth() const {
  std::shared_ptr<GraphTask> graph_task = base_.lock();
  if (graph_task) {
    return graph_task->reentrant_depth_;
  } else {
    // The graph task is no longer valid indicating an error. As a result, we
    // try to move this to the front of the queue to ensure the autograd
    // engine threads pick up this error soon.
    return std::numeric_limits<int>::max();
  }
}

auto ReadyQueue::push(NodeTask item, bool incrementOutstandingTasks) -> void {
  {
    // Lock mutex for writing to heap_
    std::lock_guard<std::mutex> lock(mutex_);
    if (incrementOutstandingTasks) {
      std::shared_ptr<GraphTask> graph_task = item.base_.lock();
      TORCH_INTERNAL_ASSERT(graph_task, "GraphTask is no longer valid!");
      ++graph_task->outstanding_tasks_;
    }
    heap_.push(std::move(item));
  }
  not_empty_.notify_one();
}

auto ReadyQueue::pushShutdownTask() -> void {
  {
    std::lock_guard<std::mutex> lock(mutex_);
    heap_.push(NodeTask({}, nullptr, InputBuffer(0), true));
  }
  not_empty_.notify_one();
}

size_t ReadyQueue::size() const {
  // Lock mutex for accesses to heap_
  std::unique_lock<std::mutex> lock(mutex_);
  return heap_.size();
}

auto ReadyQueue::pop() -> NodeTask {
  // Lock mutex for accesses to heap_
  std::unique_lock<std::mutex> lock(mutex_);
  not_empty_.wait(lock, [this]{ return !heap_.empty(); });
  // NOLINTNEXTLINE(cppcoreguidelines-pro-type-const-cast)
  auto task = std::move(const_cast<NodeTask&>(heap_.top())); heap_.pop();
  return task;
}

bool ReadyQueue::empty() const {
  // Lock mutex for accesses to heap_
  std::unique_lock<std::mutex> lock(mutex_);
  return heap_.empty();
}

Engine::Engine() : max_recursion_depth_(MAX_DEPTH), non_reentrant_device_thread_count_(0) {}

// Send shutdown tasks to all device_ready_queues_ if no backward tasks are running
// Even though readyQueue should be empty, shutdown tasks have the highest priority
Engine::~Engine() {
  bool noBackward = true;
  for (auto& queue: device_ready_queues_) {
    noBackward =  noBackward && queue->empty();
  }
  if (noBackward) {
    for (auto& queue : device_ready_queues_) {
     queue->pushShutdownTask();
    }
    // Do not wait for termination of global threads on Windows
    // Because CRT terminates DLL threads before calling
    // global object destructors
#if !defined(_WIN32) || !defined(C10_BUILD_SHARED_LIBS)
    std::unique_lock<std::mutex> lk(non_reentrant_device_thread_finish_mutex_);
    while(non_reentrant_device_thread_count_.load() != 0) {
      non_reentrant_device_thread_finish_.wait(lk);
    }
#endif
  }
  // Otherwise threads are leaked
}

void Engine::release_workers() {
  std::unique_lock<std::mutex> lk(non_reentrant_device_thread_finish_mutex_);
  non_reentrant_device_thread_count_.store(0);
  non_reentrant_device_thread_finish_.notify_one();
}

auto Engine::thread_init(int device, const std::shared_ptr<ReadyQueue>& ready_queue) -> void {
  at::init_num_threads();
  // thread_init should only be called by device threads other than CPU_DEVICE
  TORCH_INTERNAL_ASSERT(device != CPU_DEVICE);

  // Note [Allocating GPUs to autograd threads]
  // ~~~~~~~~~~~~~~~~~~~~~~~~~~~~~~~~~~~~~~~~~~
  // What's our strategy here?  Originally, the autograd engine was written
  // with only CUDA in mind.  We allocate one thread to handle all CPU
  // operations, and a thread per CUDA device.
  //
  // But what if we have OTHER devices?  There are two plausible
  // strategies:
  //
  //  - We can allocate threads equal to max(num_cuda_devices, num_xla_devices,
  //    ...) and colocate cuda device 0 with xla device 0
  //  - We can allocate threads equal to sum(num_cuda_devices, num_xla_devices,
  //    ...) keeping everyone separate.
  //
  // We don't have any good reason to prefer one or the other, so we've
  // arbitrarily picked to colocate devices.  Maybe the other approach is
  // better.
  set_device(device);

  // initialize each device thread's thread local ready queue with the ready queue
  // that is created before the thread initialization
  init_local_ready_queue(ready_queue);

  std::shared_ptr<GraphTask> graph_task = nullptr;
  thread_main(graph_task, /* reentrant_thread */ false);
  // Notify about shutdown
  {
    std::unique_lock<std::mutex> lk(non_reentrant_device_thread_finish_mutex_);
    non_reentrant_device_thread_count_.fetch_sub(1);
    non_reentrant_device_thread_finish_.notify_one();
  }
}

// The guard that sets and restores current_graph_task.
struct GraphTaskGuard {
  GraphTaskGuard(std::shared_ptr<GraphTask> graph_task) {
    last_graph_task_ = std::move(current_graph_task);
    current_graph_task = std::move(graph_task);
  }
  ~GraphTaskGuard() { restore_current_graph_task(); }

  void restore_current_graph_task() {
    current_graph_task = std::move(last_graph_task_);
  }

  std::shared_ptr<GraphTask> last_graph_task_;
};

// NOTE: graph_tasks do not necessarily form a stack. Imagine this
// case:
//
//    +----> Eval1
//  Root
//    +----> Eval2
//
// Once Root is executed, both Eval1 and Eval2 are added to the ready queue.
// Next, Eval1 is run and this causes the worker to enter thread_main again.
// Then, it pops the next task from the queue, but at this point it is Eval2.
// It enters thread_main once again, but now with graph_task of Eval2, which is
// completely unrelated to that of Eval1 (it's not a recursive call).
// It's all ok and is handled right now, but it should be accounted for
// in case this code is to be changed.
//
// thread_main is used by:
// 1). autograd threads for devices (i.e. CUDA, XLA)
// 2). the caller/owning thread of the backward call on CPU (sync mode)
// 3). Renetrant backward that invoked by either 1) or 2)
// The exit conditions are different for the above three cases.
// For 1), we are spinning on running the thread_main on device autograd
//         threads throughout the Engine lifetime, thread_main will get
//         terminated during Engine destruction by pushing shutdown tasks
// For 2), the owning thread of the backward call drives the thread_main
//         synchronously until the graph_task of that owning thread is
//         completed and exit the thread_main to continue executing the
//         result of caller's code.
// For 3), the reentrant backward (with reentrant_thread=true) that invokes
//         thread_main, either from 1) or 2), will not spin and will exit as
//         long as graph_task is completed and notify the owning thread as
//         needed.
auto Engine::thread_main(
    const std::shared_ptr<GraphTask>& graph_task,
    bool reentrant_thread) -> void {
  // Either reentrant_thread should be false or we should pass in a non-null
  // graph_task.
  TORCH_INTERNAL_ASSERT(reentrant_thread != (graph_task == nullptr));

  // local_ready_queue should already been initialized when we get into thread_main
  TORCH_INTERNAL_ASSERT(local_ready_queue != nullptr);
  // Why the test on graph_task->outstanding_tasks_?  See
  // Note [Reentrant backwards]
  while (!reentrant_thread || graph_task->outstanding_tasks_ > 0) {
    // local_graph_task represents the graph_task we retrieve from the queue.
    // The outer graph_task represents the overall graph_task we need to execute
    // for reentrant execution.
    std::shared_ptr<GraphTask> local_graph_task;
    {
      // Scope this block of execution since NodeTask is not needed after this
      // block and can be deallocated (release any references to grad tensors
      // as part of inputs_).
      NodeTask task = local_ready_queue->pop();
      // This will only work if the worker is running a non backward task
      // TODO Needs to be fixed this to work in all cases
      if (task.isShutdownTask_) {
        C10_LOG_API_USAGE_ONCE("torch.autograd.thread_shutdown");
        break;
      }

      if (!(local_graph_task = task.base_.lock())) {
        // GraphTask for function is no longer valid, skipping further
        // execution.
        continue;
      }

      if (task.fn_ && !local_graph_task->has_error_.load()) {
        AutoGradMode grad_mode(local_graph_task->grad_mode_);
        try {
          // The guard sets the thread_local current_graph_task on construction
          // and restores it on exit. The current_graph_task variable helps
          // queue_callback() to find the target GraphTask to append final
          // callbacks.
          GraphTaskGuard guard(local_graph_task);
          evaluate_function(local_graph_task, task.fn_.get(), task.inputs_, local_graph_task->cpu_ready_queue_);
        } catch (std::exception& e) {
          thread_on_exception(local_graph_task, task.fn_, e);
        }
      }
    }

    // Decrement the outstanding tasks.
    --local_graph_task->outstanding_tasks_;

    // Check if we've completed execution.
    if (local_graph_task->completed()) {
      local_graph_task->mark_as_completed_and_run_post_processing();

      // The CPU worker thread is actually the thread that initially requested
      // the autograd computation (i.e. `backward()/grad()` starts on CPU). Now
      // that we're done, we need to break out of the worker loop so we can
      // continue executing the rest of the calling code!
      if (worker_device == CPU_DEVICE) {
        break;
      }

      auto base_owner = local_graph_task->owner_;
      // The current worker thread finish the graph_task, but the owning thread
      // of the graph_task might be sleeping on pop() if it does not have work.
      // So we need to send a dummy function task to the owning thread just to
      // ensure that it's not sleeping, so that we can exit the thread_main.
      // If it has work, it might see that graph_task->outstanding_tasks_ == 0
      // before it gets to the task, but it's a no-op anyway.
      //
      // NB: This is not necessary if the current thread is the owning thread.
      if (worker_device != base_owner) {
        // Synchronize outstanding_tasks_ with queue mutex
        std::atomic_thread_fence(std::memory_order_release);
        ready_queue_by_index(local_graph_task->cpu_ready_queue_, base_owner)
            ->push(NodeTask(local_graph_task, nullptr, InputBuffer(0)));
      }
    }
  }
}


// Reentrant call will re-use the graph_task's owner thread ready_queue for
// queueing tasks (NOTE: this is not true in the async_mode of the engine).
// While we can create separate ready queue for each new reentrant
// thread, but sharing the same cpu_ready_queue with parent thread is a
// performance improvement and cuda thread still have to do the same thing.
void Engine::reentrant_thread_init() {
  at::init_num_threads();
  auto tp_shared = thread_pool_shared_;
  while(true) {
    std::unique_lock<std::mutex> lk(tp_shared->mutex_);
    ++thread_pool_shared_->num_workers_;
    tp_shared->work_.wait(lk, [&tp_shared]{ return !tp_shared->graphtasks_queue_.empty();});
    --thread_pool_shared_->num_workers_;
    auto task = tp_shared->graphtasks_queue_.front();
    tp_shared->graphtasks_queue_.pop();
    lk.unlock();
    std::shared_ptr<GraphTask> graph_task;
    if (!(graph_task = task.lock())) {
      LOG(INFO) << "GraphTask has expired, skipping reentrant execution";
      continue;
    }
    set_device(graph_task->owner_);
    // set the local_ready_queue to the ready queue on the graph_task->owner_ device
    local_ready_queue = ready_queue_by_index(graph_task->cpu_ready_queue_, graph_task->owner_);
    total_depth = graph_task->reentrant_depth_;
    thread_main(graph_task, /* reentrant thread*/ true);
  }
}

void Engine::thread_on_exception(
    std::shared_ptr<GraphTask> graph_task,
    const std::shared_ptr<Node>& fn,
    std::exception& e) {
  graph_task->set_exception(e, fn);
}

bool GraphTask::completed() {
  return outstanding_tasks_.load() == 0 ||
      (exit_on_error_ && has_error_.load());
}

void GraphTask::mark_as_completed_and_run_post_processing() {
  // Allow only one thread one attempt to process this logic.
  if (future_completed_.exchange(true)) {
    // Future is already marked complete, or being marked as such.
    // In case the marking complete is only in progress, we add a
    // waitNoThrow() to guarantee the future is marked complete on exit.
    future_result_->waitNoThrow();
    return;
  }

  try {
    // Run post processing, before marking the future as complete.
    // Drop lock prior to completing, to avoid holding across callbacks.
    std::unique_lock<std::mutex> lock(mutex_);

    exec_post_processing();
    std::vector<Variable> vars = std::move(captured_vars_);

    // Need to unlock before we call markCompleted to avoid holding locks
    // when the callbacks are called.
    lock.unlock();
    future_result_->markCompleted(std::move(vars));
  } catch (std::exception& e) {
    future_result_->setErrorIfNeeded(e.what());
  }
}

void GraphTask::exec_post_processing() {
  if (!not_ready_.empty()) {
    throw std::runtime_error("could not compute gradients for some functions");
  }

  // set the thread_local current_graph_task_ as more callbacks can be installed
  // by existing final callbacks.
  GraphTaskGuard guard(shared_from_this());
  // Lock mutex during each iteration for accessing final_callbacks.size()
  // Unlocking is necessary, because the callback can register
  // more callbacks (or they can be registered from other threads
  // while it's waiting.
  std::unique_lock<std::mutex> cb_lock(final_callbacks_lock_);
  // WARNING: Don't use a range-for loop here because more callbacks may be
  // added in between callback calls, so iterators may become invalidated.
  // NOLINTNEXTLINE(modernize-loop-convert)
  for (size_t i = 0; i < final_callbacks_.size(); ++i) {
    cb_lock.unlock();
    final_callbacks_[i]();
    cb_lock.lock();
  }

  // Syncs leaf streams with default streams (if necessary)
  // See note "Streaming backwards"
  for (const auto& leaf_stream : leaf_streams) {
    const auto guard = c10::impl::VirtualGuardImpl{c10::DeviceType::CUDA};
    const auto default_stream = guard.getDefaultStream(leaf_stream.device());
    if (leaf_stream != default_stream) {
      auto event = c10::Event{c10::DeviceType::CUDA};
      event.record(leaf_stream);
      default_stream.wait(event);
    }
  }
}

void GraphTask::set_exception_without_signal(const std::shared_ptr<Node>& fn) {
  std::unique_lock<std::mutex> lock(mutex_);
  if (!has_error_.load()) {
    if (AnomalyMode::is_enabled() && fn) {
      fn->metadata()->print_stack(fn->name());
    }
    has_error_ = true;
  }
}

void GraphTask::set_exception(
    std::exception& e,
    const std::shared_ptr<Node>& fn) {
  set_exception_without_signal(fn);
  if (!future_completed_.exchange(true)) {
    future_result_->setError(e.what());
  }
}

static variable_list call_pre_hooks(Node& fn, variable_list inputs) {
  for (const auto& hook : fn.pre_hooks()) {
    inputs = (*hook)(inputs);
  }
  return inputs;
}

static variable_list call_post_hooks(Node& fn, variable_list outputs, const variable_list& inputs) {
  for (const auto& hook : fn.post_hooks()) {
    outputs = (*hook)(outputs, inputs);
  }
  return outputs;
}

static bool is_compatible_type(const at::TensorOptions& expected, const at::TensorOptions& actual) {
  // Types are compatible if they exactly match or if the gradient is a sparse
  // version of the expected type.
  return expected.type_equal(actual) || (actual.is_sparse() && expected.device().type() == actual.device().type());
}

void set_device(int device) {
  // NB: We MUST NOT construct the guard for device CPU,
  // as in some settings we compile with cuda, but
  // have lazy stubs for CUDA functionality (so actually
  // attempting to setup a guard(CPU_DEVICE) will cause an
  // error, because it will still query cudaGetDevice).
  //
  // Don't use DeviceGuard here because its destructor may be called before the
  // device is reset. This is fine because the device is thread local.
  if (device != CPU_DEVICE) {
    for (size_t i = 0; i < static_cast<size_t>(c10::DeviceType::COMPILE_TIME_MAX_DEVICE_TYPES); i++) {
      auto* impl = c10::impl::device_guard_impl_registry[i].load();
      if (impl && device < impl->deviceCount()) {
        impl->setDevice(at::Device(static_cast<c10::DeviceType>(i), device));
      }
    }
  }
  worker_device = device;
}

void validate_outputs(
    const edge_list& edges,
    variable_list& grads,
    const std::function<std::string(const std::string&)>& format_error) {
  if (grads.size() != edges.size()) {
    std::stringstream ss;
    ss << "invalid number of gradients - expected ";
    ss << edges.size() << ", but got " << grads.size();
    AT_ERROR(format_error(ss.str()));
  }
  for (size_t i = 0; i < grads.size(); i++) {
    const auto& edge = edges[i];
    if (!edge.is_valid()) continue;

    const auto& metadata = edge.function->input_metadata(edge.input_nr);
    const auto& output = grads[i];
    if (!output.defined()) {
      // FIXME: TestJit.test_ge_optimized fails this assertion.
      // std::stringstream ss;
      // ss << "undefined gradient at index " << i;
      // AT_ERROR(format_error(ss.str()));
      continue;
    }
    if (!grads[i].sizes().equals(metadata.shape())) {
      if (!at::is_expandable_to(metadata.shape(), grads[i].sizes())) {
        std::stringstream ss;
        ss << "invalid gradient at index " << i << " - got ";
        ss << grads[i].sizes() << " but expected shape compatible with ";
        ss << metadata.shape();
        AT_ERROR(format_error(ss.str()));
      }
      grads[i] = at::sum_to(std::move(grads[i]), metadata.shape());
    }
    TORCH_CHECK(isFloatingType(grads[i].scalar_type()));
    if (c10::typeMetaToScalarType(metadata.options().dtype()) != grads[i].scalar_type()) {
      grads[i] = grads[i].to(c10::typeMetaToScalarType(metadata.options().dtype()));
    }
    if (!is_compatible_type(metadata.options(), grads[i].options())) {
       std::stringstream ss;
       ss << "invalid gradient at index " << i << " - expected type ";
       ss << metadata.options() << " but got " << grads[i].options();
       AT_ERROR(format_error(ss.str()));
    }
    auto output_device = output.device();
    if (output_device != metadata.device()) {
      std::stringstream ss;
      ss << "invalid gradient at index " << i << " - expected device ";
      ss << metadata.device() << " but got " << output_device;
      AT_ERROR(format_error(ss.str()));
    }
  }
}

static variable_list call_function(
    std::shared_ptr<GraphTask>& graph_task,
    Node* func,
    InputBuffer& inputBuffer) {
  bool prev_checkpoint_valid_state = checkpoint_valid;
  checkpoint_valid =
      graph_task->can_checkpoint() && prev_checkpoint_valid_state;
  auto& fn = *func;
  auto inputs =
      call_pre_hooks(fn, InputBuffer::variables(std::move(inputBuffer)));

  if (!graph_task->keep_graph_) {
    fn.will_release_variables();
  }

  const auto has_post_hooks = !fn.post_hooks().empty();
  variable_list outputs;

  {
    at::ThreadLocalStateGuard guard(graph_task->thread_locals_);
    if (has_post_hooks) {
      // In functions/accumulate_grad.cpp, there is some logic to check the
      // conditions under which the incoming gradient can be stolen directly
      // (which elides a deep copy) instead of cloned. One of these conditions
      // is that the incoming gradient's refcount must be 1 (nothing else is
      // referencing the same data).  Stashing inputs_copy here bumps the
      // refcount, so if post hooks are employed, it's actually still ok for
      // accumulate_grad.cpp to steal the gradient if the refcount is 2.
      //
      // "new_grad.use_count() <= 1 + !post_hooks().empty()" in
      // accumulate_grad.cpp accounts for this, but also creates a silent
      // dependency between engine.cpp (ie, this particular engine
      // implementation) and accumulate_grad.cpp.
      //
      // If you change the logic here, make sure it's compatible with
      // accumulate_grad.cpp.
      auto inputs_copy = inputs;
      outputs = fn(std::move(inputs_copy));
    } else {
      outputs = fn(std::move(inputs));
    }
  }

  validate_outputs(fn.next_edges(), outputs, [&](const std::string& msg) {
    std::ostringstream ss;
    ss << "Function "  << fn.name() << " returned an " << msg;
    return ss.str();
  });
  checkpoint_valid = prev_checkpoint_valid_state;

  if(has_post_hooks){
    // NOLINTNEXTLINE(bugprone-use-after-move)
    return call_post_hooks(fn, std::move(outputs), inputs);
  }
  return outputs;
}

void Engine::evaluate_function(
    std::shared_ptr<GraphTask>& graph_task,
    Node* func,
    InputBuffer& inputs,
    const std::shared_ptr<ReadyQueue>& cpu_ready_queue) {
  // If exec_info_ is not empty, we have to instrument the execution
  auto& exec_info_ = graph_task->exec_info_;
  if (!exec_info_.empty()) {
    auto& fn_info = exec_info_.at(func);
    if (auto* capture_vec = fn_info.captures_.get()) {
      // Lock mutex for writing to graph_task->captured_vars_.
      std::lock_guard<std::mutex> lock(graph_task->mutex_);
      for (const auto& capture : *capture_vec) {
        auto& captured_grad = graph_task->captured_vars_[capture.output_idx_];
        captured_grad = inputs[capture.input_idx_];
        for (auto& hook : capture.hooks_) {
          captured_grad = (*hook)(captured_grad);
        }
      }
    }
    if (!fn_info.needed_) {
      // Skip execution if we don't need to execute the function.
      return;
    }
  }

  // Switches to a function's CUDA stream (if applicable) before calling it
  const auto opt_parent_stream = (*func).stream(c10::DeviceType::CUDA);
  c10::OptionalStreamGuard parent_stream_guard{opt_parent_stream};

  auto outputs = call_function(graph_task, func, inputs);

  auto& fn = *func;
  if (!graph_task->keep_graph_) {
    fn.release_variables();
  }

  int num_outputs = outputs.size();
  if (num_outputs == 0) { // Note: doesn't acquire the mutex
    // Records leaf stream (if applicable)
    // See note "Streaming backwards"
    if (opt_parent_stream) {
      std::lock_guard<std::mutex> lock(graph_task->mutex_);
      graph_task->leaf_streams.emplace(*opt_parent_stream);
    }
    return;
  }

  if (AnomalyMode::is_enabled()) {
    AutoGradMode grad_mode(false);
    for (int i = 0; i < num_outputs; ++i) {
      auto& output = outputs[i];
      at::OptionalDeviceGuard guard(device_of(output));
      if (output.defined() && isnan(output).any().item<uint8_t>()) {
        std::stringstream ss;
        ss << "Function '" << fn.name() << "' returned nan values in its " << i << "th output.";
        throw std::runtime_error(ss.str());
      }
    }
  }

  // Lock mutex for the accesses to GraphTask dependencies_, not_ready_ and cpu_ready_queue_ below
  std::lock_guard<std::mutex> lock(graph_task->mutex_);
  for (int i = 0; i < num_outputs; ++i) {
    auto& output = outputs[i];
    const auto& next = fn.next_edge(i);

    if (!next.is_valid()) continue;

    // Check if the next function is ready to be computed
    bool is_ready = false;
    auto& dependencies = graph_task->dependencies_;
    auto it = dependencies.find(next.function.get());

    if (it == dependencies.end()) {
      auto name = next.function->name();
      throw std::runtime_error(std::string("dependency not found for ") + name);
    } else if (--it->second == 0) {
      dependencies.erase(it);
      is_ready = true;
    }

    auto& not_ready = graph_task->not_ready_;
    auto not_ready_it = not_ready.find(next.function.get());
    if (not_ready_it == not_ready.end()) {
      // Skip functions that aren't supposed to be executed
      if (!exec_info_.empty()) {
        auto it = exec_info_.find(next.function.get());
        if (it == exec_info_.end() || !it->second.should_execute()) {
          continue;
        }
      }
      // No buffers have been allocated for the function
      InputBuffer input_buffer(next.function->num_inputs());

      // Accumulates into buffer
      const auto opt_next_stream = next.function->stream(c10::DeviceType::CUDA);
      input_buffer.add(next.input_nr,
                       std::move(output),
                       opt_parent_stream,
                       opt_next_stream);

      if (is_ready) {
        auto queue = ready_queue(cpu_ready_queue, input_buffer.device());
        queue->push(
            NodeTask(graph_task, next.function, std::move(input_buffer)));
      } else {
        not_ready.emplace(next.function.get(), std::move(input_buffer));
      }
    } else {
      // The function already has a buffer
      auto &input_buffer = not_ready_it->second;

      // Accumulates into buffer
      const auto opt_next_stream = next.function->stream(c10::DeviceType::CUDA);
      input_buffer.add(next.input_nr,
                       std::move(output),
                       opt_parent_stream,
                       opt_next_stream);
      if (is_ready) {
        auto queue = ready_queue(cpu_ready_queue, input_buffer.device());
        queue->push(
            NodeTask(graph_task, next.function, std::move(input_buffer)));
        not_ready.erase(not_ready_it);
      }
    }
  }
}

/* Computes the number of dependencies for each function which requires grad */
auto Engine::compute_dependencies(Node* root, GraphTask& task) -> void {
  // Just to make sure that they will never be added to the queue again
  std::unordered_set<Node*> seen;
  std::vector<Node*> queue { root };

  // Queue contains all nodes that will start propagating gradients.
  // We no longer have to expand functions that don't require grad.
  auto& dependencies = task.dependencies_;
  while (!queue.empty()) {
    auto fn = queue.back(); queue.pop_back();
    for (const auto& edge : fn->next_edges()) {
      if (auto next_ptr = edge.function.get()) {
        dependencies[next_ptr] += 1;
        const bool was_inserted = seen.insert(next_ptr).second;
        if (was_inserted) queue.push_back(next_ptr);
      }
    }
  }
}

auto Engine::execute(const edge_list& roots,
                     const variable_list& inputs,
                     bool keep_graph,
                     bool create_graph,
                     const edge_list& outputs) -> variable_list {
  // NOLINTNEXTLINE(cppcoreguidelines-pro-type-const-cast)
  validate_outputs(roots, const_cast<variable_list&>(inputs), [](const std::string& msg) {
    return msg;
  });

  // A frech first time Engine::execute call should start on the CPU device, initialize
  // a new thread local ready queue on CPU or reuse the existing one (if there is one
  // allocated already, i.e. consecutive backward calls, re-entrant backward calls),
  // then memorize the local_ready_queue in GraphTask
  init_local_ready_queue();
  bool not_reentrant_backward_call = worker_device == NO_DEVICE;

  auto graph_task = std::make_shared<GraphTask>(
      /* keep_graph */ keep_graph,
      /* create_graph */ create_graph,
      /* depth */ not_reentrant_backward_call ? 0 : total_depth + 1,
      /* cpu_ready_queue */ local_ready_queue);

  // Now compute the dependencies for all executable functions and queue the root
  auto graph_root = std::make_shared<GraphRoot>(roots, inputs);
  compute_dependencies(graph_root.get(), *graph_task);

  if (!outputs.empty()) {
    graph_task->init_to_execute(*graph_root, outputs);
  }

  return execute_with_graph_task(graph_task, graph_root)->wait();
}

void Engine::initialize_device_threads_pool() {
  track_bad_autograd_forks();
  TORCH_CHECK(!in_bad_autograd_fork,
              "Unable to handle autograd's threading in combination with fork-based multiprocessing. "
              "See https://github.com/pytorch/pytorch/wiki/Autograd-and-Fork");
  std::call_once(start_device_threads_flag_, &Engine::start_device_threads, this);
}

std::shared_ptr<FutureVariableList> Engine::execute_graph_task_until_ready_queue_empty(
    const std::shared_ptr<GraphTask>& graph_task,
    std::shared_ptr<Node> root_to_execute,
    bool incrementOutstandingTasks) {
  initialize_device_threads_pool();
  // Create a ready queue per call to traverse the graph_task from root_to_execute
  // This allow concurrent execution of the same GraphTask from different threads
  std::shared_ptr<ReadyQueue> cpu_ready_queue = std::make_shared<ReadyQueue>();
  cpu_ready_queue->push(
      NodeTask(graph_task, std::move(root_to_execute), InputBuffer(0)),
      incrementOutstandingTasks);

  set_device(CPU_DEVICE);
  graph_task->owner_ = worker_device;
  while(!cpu_ready_queue->empty()) {
    std::shared_ptr<GraphTask> local_graph_task;
    {
      // Scope this block of execution since NodeTask is not needed after this
      // block and can be deallocated (release any references to grad tensors
      // as part of inputs_)
      NodeTask task = cpu_ready_queue->pop();
      if (!(local_graph_task = task.base_.lock())) {
        continue;
      }
      if (task.fn_ && !local_graph_task->has_error_.load()) {
        AutoGradMode grad_mode(local_graph_task->grad_mode_);
        try {
          evaluate_function(local_graph_task, task.fn_.get(), task.inputs_, cpu_ready_queue);
        } catch (std::exception& e) {
          thread_on_exception(local_graph_task, task.fn_, e);
          // break the loop in error so that we immediately stop the execution
          // of this GraphTask, mark it completed if necessary and return the
          // future with proper ErrorMessage
          break;
        }
      }
    }
    // Decrement the outstanding task.
    --local_graph_task->outstanding_tasks_;
  }
  // Check if we've completed execution.
  if (graph_task->completed()) {
    // We don't need to explicitly notify the owner thread, since
    // 'mark_as_completed_and_run_post_processing' would mark the Future as completed and this
    // would notify the owner thread that the task has been completed.
<<<<<<< HEAD
    mark_graph_task_completed(graph_task);
=======
    graph_task->mark_as_completed_and_run_post_processing();
  } else {
    // schedule a continuation
    at::launch([this, graph_task]() {
        execute_graph_task_with_continuation(graph_task);
    });
>>>>>>> 958a7c70
  }
  return graph_task->future_result_;
}

std::shared_ptr<FutureVariableList> Engine::execute_with_graph_task(
    const std::shared_ptr<GraphTask>& graph_task,
    std::shared_ptr<Node> graph_root) {
  initialize_device_threads_pool();
  // Lock mutex for GraphTask.
  std::unique_lock<std::mutex> lock(graph_task->mutex_);

  ready_queue(graph_task->cpu_ready_queue_, at::kCPU)->push(
      NodeTask(graph_task, std::move(graph_root), InputBuffer(0)));

  // worker_device == NO_DEVICE it's a CPU thread and it's trying to drive the
  // autograd engine with corresponding GraphTask, and its NOT a re-entrant call
  if (worker_device == NO_DEVICE) {
    // We set the worker_device to CPU_DEVICE only if worker_device was previously
    // NO_DEVICE. Setting it to CPU afterwards allow us to detect whether this is
    // a re-entrant call or not.
    set_device(CPU_DEVICE);

    // set the graph_task owner to the current device
    graph_task->owner_ = worker_device;

    // The owning thread start to drive the engine execution with the GraphTask
    // that has already been pushed to the current CPU thread's ready_queue
    lock.unlock();
    thread_main(nullptr, false);
    TORCH_INTERNAL_ASSERT(graph_task->future_result_->completed());
    // reset the worker_device after the completion of the graph_task, this is so
    // that the initial state of the engine remains the same across every backward()
    // or grad() call, we don't need to reset local_ready_queue as we could possibly
    // reuse it for new backward calls.
    worker_device = NO_DEVICE;
  } else {
    // If worker_device is any devices (i.e. CPU, CUDA): this is a re-entrant
    //    backward call from that device.
    graph_task->owner_ = worker_device;
    if (current_depth >= max_recursion_depth_) {
      // See Note [Reentrant backwards]
      // If reached the max depth, switch to a different thread
      add_thread_pool_task(graph_task);
    } else {
      // Total depth needs to be updated only in this codepath, since it is
      // not used in the block above (when we call add_thread_pool_task).
      // In the codepath above, GraphTask.reentrant_depth_ is used to
      // bootstrap total_depth in the other thread.
      ++total_depth;

      // Get back to work while we wait for our new graph_task to
      // complete!
      ++current_depth;
      lock.unlock();
      thread_main(graph_task, /* reentrant_thread */ true);
      --current_depth;
      --total_depth;

      // The graph task should have completed and the associated future should
      // be marked completed as well since 'thread_main' above is a call
      // blocking an autograd engine thread.
      TORCH_INTERNAL_ASSERT(graph_task->future_result_->completed());
    }
  }
  // graph_task_exec_post_processing is done when the Future is marked as
  // completed in mark_as_completed_and_run_post_processing.
  return graph_task->future_result_;
}

// note that when python is present, this base engine will be overriden
// with a PythonEngine. Because this typically happens before get_default_engine
// is called, this base engine will never be created.
Engine& Engine::get_base_engine() {
  static Engine engine;
  return engine;
}

std::atomic<EngineStub> engine_stub(Engine::get_base_engine);

void set_default_engine_stub(EngineStub stub) {
  engine_stub.store(stub);
}


Engine& Engine::get_default_engine() {
  return engine_stub.load()();
}

void Engine::queue_callback(std::function<void()> callback) {
  TORCH_CHECK(
      current_graph_task,
      "Final callbacks can only be installed during backward pass.");

  std::lock_guard<std::mutex> lock(current_graph_task->final_callbacks_lock_);
  current_graph_task->final_callbacks_.emplace_back(std::move(callback));
}

bool Engine::is_checkpoint_valid() {
  return checkpoint_valid;
}

void Engine::init_local_ready_queue(std::shared_ptr<ReadyQueue> ready_queue) {
  if (ready_queue) {
    // if ready_queue provided in the caller, use the caller's ready_queue to initialize local_ready_queue
    TORCH_INTERNAL_ASSERT(!local_ready_queue);
    local_ready_queue = std::move(ready_queue);
  } else if (!local_ready_queue){
    // otherwise if local_ready_queue not allocated, allocate a new ready_queue
    local_ready_queue = std::make_shared<ReadyQueue>();
  }
}

size_t Engine::ready_queue_size(const std::shared_ptr<GraphTask>& graph_task, at::Device device) {
  if (device_ready_queues_.empty()) {
    // The vector device_ready_queues_ is initialized in start_device_threads, but this method
    // can be called before start_device_threads. Adding this check to avoid index
    // out of bound error.
    return 0;
  }
  return ready_queue(graph_task->cpu_ready_queue_, device)->size();
}

// CPU ready queue is per GraphTask, but CUDA device ready queues are shared across all graph tasks
auto Engine::ready_queue(std::shared_ptr<ReadyQueue> cpu_ready_queue, at::Device device) -> std::shared_ptr<ReadyQueue>{
  if (device.type() == at::kCPU) {
    // return the cpu ready queue passed in
    TORCH_INTERNAL_ASSERT(cpu_ready_queue);
    return cpu_ready_queue;
  } else {
    // See Note [Allocating GPUs to autograd threads]
    return device_ready_queues_.at(device.index());
  }
}

auto Engine::ready_queue_by_index(std::shared_ptr<ReadyQueue> cpu_ready_queue, int device_index) -> std::shared_ptr<ReadyQueue> {
  if (device_index == CPU_DEVICE) {
    // return the cpu ready queue passed in 
    TORCH_INTERNAL_ASSERT(cpu_ready_queue);
    return cpu_ready_queue;
  } else {
    // See Note [Allocating GPUs to autograd threads]
    // NB: This function would become obsolete if we truly allocated a CPU thread
    // per device, rather than colocate.
    return device_ready_queues_.at(device_index);
  }
}

auto Engine::start_device_threads() -> void {
  // See Note [Allocating GPUs to autograd threads]
  c10::DeviceIndex num_devices = 0;
  for (const auto& impl_atomic : c10::impl::device_guard_impl_registry) {
    auto* impl = impl_atomic.load();
    if (impl) {
      num_devices = std::max(num_devices, impl->deviceCount());
    }
  }

  // allocate one thread for every GPU device (but colocate GPUs of different
  // types), and pre-allocate the device_ready_queues_ to ensure safe reading on it.
  device_ready_queues_ = std::vector<std::shared_ptr<ReadyQueue>>(num_devices);
  for (auto& queue : device_ready_queues_)    {
    queue.reset(new ReadyQueue());
  }

  thread_pool_shared_ = std::make_shared<ThreadPoolShared>();

  non_reentrant_device_thread_count_.store(num_devices);
  for (int i = 0; i < num_devices; ++i) {
    std::thread t(&Engine::thread_init, this, i, device_ready_queues_[i]);
    t.detach();
  }
}

void Engine::add_thread_pool_task(const std::weak_ptr<GraphTask>& graph_task) {
  std::unique_lock<std::mutex> lck(thread_pool_shared_->mutex_);
  // There may already be some items on the graphtasks_queue_ added by other
  // threads but not enough workers to get to the the new task that will be
  // added
  bool create_thread = (thread_pool_shared_->num_workers_ <= thread_pool_shared_->graphtasks_queue_.size());
  thread_pool_shared_->graphtasks_queue_.push(graph_task);
  // Don't need to be holding the lock while actually creating the thread
  lck.unlock();
  if (create_thread) {
    std::thread t(&Engine::reentrant_thread_init, this);
    t.detach();
  }
  // This works even if new thread is created because wait() will test the
  // predicate before waiting
  thread_pool_shared_->work_.notify_one();
}

void GraphTask::init_to_execute(Node& graph_root, const edge_list& outputs) {
  exec_info_[&graph_root].needed_ = true;

  int output_idx = 0;
  for (auto & output_edge : outputs) {
    Node *output = output_edge.function.get();
    auto & info = exec_info_[output];
    if (!info.captures_)
      info.captures_ = make_unique<std::vector<ExecInfo::Capture>>();
    info.captures_->emplace_back(output_edge.input_nr, output_idx++);
  }
  captured_vars_.resize(output_idx);

  // NB: this is an uglier version (recursion replaced with iteration) of the following code:
  // is_needed = {}
  // def compute_is_needed(fn):
  //   if fn not in is_needed:
  //     is_needed[fn] = any(compute_is_needed(next_edge)
  //                         for next_edge in fn.next_edges)
  //   return is_needed[fn]
  struct Frame {
    Frame (Node *fn) : fn_(fn), next_next_fn_(0) {}
    Node *fn_;
    size_t next_next_fn_;

    Node* get_next_fn() {
      const auto & next = fn_->next_edges();
      auto num_next = next.size();
      while (next_next_fn_ < num_next) {
        auto fn = next[next_next_fn_++].function.get();
        if (fn) return fn;
      }
      return nullptr;
    }
  };
  std::vector<Frame> stack;
  std::unordered_set<Node*> seen;
  for (const auto & input : graph_root.next_edges()) {
    if (seen.count(input.function.get()) > 0) continue;
    stack.emplace_back(input.function.get());
    while (!stack.empty()) {
      auto &frame = stack.back();
      if (Node *next_fn = frame.get_next_fn()) {
        if (/* bool unseen = */ seen.emplace(next_fn).second) {
          stack.emplace_back(next_fn);
          continue; // recurse
        }
      } else {
        // NB: if we were using real recursion we could have saved some lookups
        // using a return value from recursive call. It would make this manually unrolled
        // version a lot more complicated, so I skipped that.
        const auto & next_edges = frame.fn_->next_edges();
        const bool needed = std::any_of(
            next_edges.begin(), next_edges.end(), [&](const Edge& edge) {
              auto it = exec_info_.find(edge.function.get());
              return it != exec_info_.end() && it->second.should_execute();
            });
        exec_info_[frame.fn_].needed_ = needed;
        stack.pop_back();
      }
    }
  }
}

}} // namespace torch::autograd<|MERGE_RESOLUTION|>--- conflicted
+++ resolved
@@ -872,65 +872,6 @@
               "Unable to handle autograd's threading in combination with fork-based multiprocessing. "
               "See https://github.com/pytorch/pytorch/wiki/Autograd-and-Fork");
   std::call_once(start_device_threads_flag_, &Engine::start_device_threads, this);
-}
-
-std::shared_ptr<FutureVariableList> Engine::execute_graph_task_until_ready_queue_empty(
-    const std::shared_ptr<GraphTask>& graph_task,
-    std::shared_ptr<Node> root_to_execute,
-    bool incrementOutstandingTasks) {
-  initialize_device_threads_pool();
-  // Create a ready queue per call to traverse the graph_task from root_to_execute
-  // This allow concurrent execution of the same GraphTask from different threads
-  std::shared_ptr<ReadyQueue> cpu_ready_queue = std::make_shared<ReadyQueue>();
-  cpu_ready_queue->push(
-      NodeTask(graph_task, std::move(root_to_execute), InputBuffer(0)),
-      incrementOutstandingTasks);
-
-  set_device(CPU_DEVICE);
-  graph_task->owner_ = worker_device;
-  while(!cpu_ready_queue->empty()) {
-    std::shared_ptr<GraphTask> local_graph_task;
-    {
-      // Scope this block of execution since NodeTask is not needed after this
-      // block and can be deallocated (release any references to grad tensors
-      // as part of inputs_)
-      NodeTask task = cpu_ready_queue->pop();
-      if (!(local_graph_task = task.base_.lock())) {
-        continue;
-      }
-      if (task.fn_ && !local_graph_task->has_error_.load()) {
-        AutoGradMode grad_mode(local_graph_task->grad_mode_);
-        try {
-          evaluate_function(local_graph_task, task.fn_.get(), task.inputs_, cpu_ready_queue);
-        } catch (std::exception& e) {
-          thread_on_exception(local_graph_task, task.fn_, e);
-          // break the loop in error so that we immediately stop the execution
-          // of this GraphTask, mark it completed if necessary and return the
-          // future with proper ErrorMessage
-          break;
-        }
-      }
-    }
-    // Decrement the outstanding task.
-    --local_graph_task->outstanding_tasks_;
-  }
-  // Check if we've completed execution.
-  if (graph_task->completed()) {
-    // We don't need to explicitly notify the owner thread, since
-    // 'mark_as_completed_and_run_post_processing' would mark the Future as completed and this
-    // would notify the owner thread that the task has been completed.
-<<<<<<< HEAD
-    mark_graph_task_completed(graph_task);
-=======
-    graph_task->mark_as_completed_and_run_post_processing();
-  } else {
-    // schedule a continuation
-    at::launch([this, graph_task]() {
-        execute_graph_task_with_continuation(graph_task);
-    });
->>>>>>> 958a7c70
-  }
-  return graph_task->future_result_;
 }
 
 std::shared_ptr<FutureVariableList> Engine::execute_with_graph_task(
