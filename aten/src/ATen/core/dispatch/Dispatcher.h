--- conflicted
+++ resolved
@@ -226,8 +226,6 @@
   OperatorHandle(const OperatorHandle&) = default;
   OperatorHandle& operator=(const OperatorHandle&) = default;
 
-<<<<<<< HEAD
-=======
   const OperatorName& operator_name() const {
     return operatorIterator_->op.operator_name();
   }
@@ -236,17 +234,6 @@
     return operatorIterator_->op.hasSchema();
   }
 
-  /**
-   * Returns true iff the operator handle is still valid,
-   * i.e. the operator was not deregistered.
-   * Note that this function is somewhat expensive to call,
-   * so don't do it in a hotpath.
-   */
-  bool isValid() const {
-    return c10::Dispatcher::singleton().isValid(*this);
-  }
-
->>>>>>> 903d26a6
   const FunctionSchema& schema() const {
     return operatorIterator_->op.schema();
   }
