#pragma once

#include <ATen/core/TensorBody.h>
#include <ATen/core/blob.h>
#include <c10/util/C++17.h>
#include <c10/util/intrusive_ptr.h>
#include <torch/csrc/WindowsTorchApiMacro.h>

namespace torch {
class CustomClassHolder : public c10::intrusive_ptr_target {};
namespace jit {
using ::torch::CustomClassHolder;
struct Function;
struct CompilationUnit;
struct Module;
} // namespace jit
} // namespace torch
namespace c10 {
template<class Key, class Value> class Dict;
template<class T> class List;
struct IValue;
struct ClassType;
struct Type;
class RRefInterface;
using TypePtr = std::shared_ptr<Type>;

struct ClassType;
using ClassTypePtr = std::shared_ptr<ClassType>;

namespace ivalue {
struct Tuple;
struct Future;
struct ConstantString;
struct GenericDict;
struct Object;
struct PyObjectHolder;
}

// IValue is the generic tagged union used by the interpreter to hold
// all value types.
// It is a 16-byte object with an 8-byte payload and an 8-byte tag.
// The tag is currently 4 bytes to determine the type, and 1 byte
// to mark whether that type is a subtype of c10::intrusive_ptr_target and needs
// retain/release calls.

#define TORCH_FORALL_TAGS(_) \
  _(None) \
  _(Tensor) \
  _(Double) \
  _(Int) \
  _(Bool) \
  _(Tuple) \
  _(String) \
  _(Blob) \
  _(GenericList) \
  _(GenericDict) \
  _(Future) \
  _(Device) \
  _(Object) \
  _(PyObject) \
  _(Uninitialized) \
  _(Capsule) \
  _(RRef) \

// [doxygen private]
// These methods are not actually private but we don't want to document them, so
// they are marked `@private`, which hides them on the doxygen documentation for
// this page.


/// IValue (Interpreter Value) is a tagged union over the types supported by the
/// TorchScript interpreter. IValues contain their values as an `IValue::Payload`,
/// which holds primitive types (`int64_t`, `bool`, `double`, `Device`), as
/// values and all other types as a `c10::intrusive_ptr`.
///
/// IValues are used as inputs to and outputs from the TorchScript interpreter.
/// To retrieve the value contained within an IValue, use the `.toX()` methods,
/// where `X` is the type you are trying to get. Note that neither the `.toX()`
/// methods nor the templated `.to<T>` functions do any kind of casting, they
/// only unwrap the contained value. For example:
///
/// \rst
/// .. code-block:: cpp
///
///   // Make the IValue
///   torch::IValue my_ivalue(26);
///   std::cout << my_ivalue << "\n";
///
///   // Unwrap the IValue
///   int64_t my_int = my_ivalue.toInt()
///   std::cout << my_int << "\n";
///
///   // This will throw an error!
///   // `my_ivalue` is tagged as an int and cannot be used as another type
///   torch::Tensor my_tensor = my_ivalue.toTensor()
/// \endrst
struct CAFFE2_API IValue final {
  IValue(const IValue& rhs)
      : IValue(rhs.payload, rhs.tag, rhs.is_intrusive_ptr) {
    if (is_intrusive_ptr) {
      c10::raw::intrusive_ptr::incref(payload.as_intrusive_ptr);
    }
  }
  IValue(IValue&& rhs) noexcept : IValue() {
    swap(rhs);
  }
  /// @private [doxygen private]
  ~IValue() {
    if (is_intrusive_ptr) {
      c10::raw::intrusive_ptr::decref(payload.as_intrusive_ptr);
    }
  }
  IValue& operator=(IValue&& rhs) & noexcept {
    IValue(std::move(rhs)).swap(*this); // this also sets rhs to None
    return *this;
  }
  IValue& operator=(IValue const& rhs) & {
    IValue(rhs).swap(*this);
    return *this;
  }
  void dump() const;

  /// @private [doxygen private]
  bool isAliasOf(const IValue& rhs) const {
    if (this->tag != rhs.tag) {
      // Trivially don't alias if the type is different
      return false;
    }

    if (!this->is_intrusive_ptr) {
      // Primitive types don't alias anything
      return false;
    }

    AT_ASSERT(rhs.is_intrusive_ptr);

    // Tensors should be compared based on internal storage
    if (this->isTensor()) {
      const auto thisTensor = this->toTensor();
      const auto rhsTensor = rhs.toTensor();
      return thisTensor.is_alias_of(rhsTensor);
    }

    // Other types can be compared by their ptr value
    return this->payload.as_intrusive_ptr == rhs.payload.as_intrusive_ptr;
  }

  /// @private [doxygen private]
  size_t use_count() const noexcept {
    if (!is_intrusive_ptr) {
      return 1;
    }

    return c10::raw::intrusive_ptr::use_count(payload.as_intrusive_ptr);
  }

  /// @private [doxygen private]
  void swap(IValue & rhs) noexcept {
    std::swap(payload, rhs.payload);
    std::swap(is_intrusive_ptr, rhs.is_intrusive_ptr);
    std::swap(tag, rhs.tag);
  }

  // Accessors for subtypes are arranged together below
  // While some of these accessors could be generated through templates,
  // we prefer to write them manually for clarity

  IValue(at::Tensor t)
  : tag(Tag::Tensor), is_intrusive_ptr(t.defined())  {
    // Note: the undefined tensor is not refcounted, so while it
    // is tagged as a tensor, is_intrusive_ptr is set to false.
    // This is not an optional optimization: our incref call
    // *will not* do the right thing when called on an
    // undefined tensor.
    payload.as_intrusive_ptr = t.unsafeReleaseTensorImpl();
  }
  bool isTensor() const { return Tag::Tensor == tag; }
  at::Tensor toTensor() &&;
  at::Tensor toTensor() const &;
  at::TensorImpl* unsafeToTensorImpl() const {
    return static_cast<at::TensorImpl*>(payload.as_intrusive_ptr);
  }

  const IValue& toIValue() const {
    return *this;
  }
  IValue& toIValue() {
    return *this;
  }

  /// @private [doxygen private]
  IValue(intrusive_ptr<caffe2::Blob> blob)
  : tag(Tag::Blob), is_intrusive_ptr(true) {
    // TODO (after Tensor merge) If we pass in a Blob holding a Tensor, extract
    // and store it as a Tensor instead.
    payload.as_intrusive_ptr = blob.release();
  }

  /// @private [doxygen private]
  bool isBlob() const {
    return Tag::Blob == tag;
  }

  /// @private [doxygen private]
  c10::intrusive_ptr<caffe2::Blob> toBlob() &&;

  /// @private [doxygen private]
  c10::intrusive_ptr<caffe2::Blob> toBlob() const &;

  // Capsule
  IValue(intrusive_ptr<torch::CustomClassHolder> blob);
  bool isCapsule() const {
    return Tag::Capsule == tag;
  }
  c10::intrusive_ptr<torch::CustomClassHolder> toCapsule() &&;
  c10::intrusive_ptr<torch::CustomClassHolder> toCapsule() const &;

  // Tuple
  IValue(c10::intrusive_ptr<ivalue::Tuple> v);

  template <
      typename... Args,
      std::enable_if_t<
          !guts::disjunction<
              std::is_lvalue_reference<Args>...,
              guts::negation<std::is_constructible<IValue, Args>>...>::
              value,
          std::nullptr_t> = nullptr>
  IValue(const std::tuple<Args...>& t);
  bool isTuple() const { return Tag::Tuple == tag; }
  c10::intrusive_ptr<ivalue::Tuple> toTuple() &&;
  c10::intrusive_ptr<ivalue::Tuple> toTuple() const &;

  // Double
  IValue(double d)
  : tag(Tag::Double), is_intrusive_ptr(false) {
    payload.as_double = d;
  }
  bool isDouble() const { return Tag::Double == tag; }
  double toDouble() const {
    AT_ASSERT(isDouble());
    return payload.as_double;
  }

  // Future
  IValue(c10::intrusive_ptr<ivalue::Future> v);
  bool isFuture() const { return Tag::Future == tag; }
  c10::intrusive_ptr<ivalue::Future> toFuture() &&;
  c10::intrusive_ptr<ivalue::Future> toFuture() const &;

  // RRef
  IValue(c10::intrusive_ptr<c10::RRefInterface> v);
  bool isRRef() const { return Tag::RRef == tag; }
  c10::intrusive_ptr<c10::RRefInterface> toRRef() &&;
  c10::intrusive_ptr<c10::RRefInterface> toRRef() const &;

  // Int
  IValue(int64_t i)
  : tag(Tag::Int), is_intrusive_ptr(false) {
    payload.as_int = i;
  }

  // allow you to pass literals (3, 4) without ambiguity
  IValue(int32_t i)
  : IValue(static_cast<int64_t>(i)) {}

  bool isInt() const { return Tag::Int == tag; }

  int64_t toInt() const {
    AT_ASSERT(isInt());
    return payload.as_int;
  }

  // Bool
  IValue(bool b)
  : tag(Tag::Bool), is_intrusive_ptr(false) {
    payload.as_bool = b;
  }
   bool isBool() const { return Tag::Bool == tag; }
   bool toBool() const {
    AT_ASSERT(isBool());
    return payload.as_bool;
  }

  // IntList
  bool isIntList() const;
  c10::List<int64_t> toIntList() &&;
  c10::List<int64_t> toIntList() const &;
  std::vector<int64_t> toIntVector() const;

  // ConstantString
  IValue(c10::intrusive_ptr<ivalue::ConstantString> v);
  IValue(std::string v);
  IValue(const char* v): IValue(std::string(v)) {}
  bool isString() const { return Tag::String == tag; }
  c10::intrusive_ptr<ivalue::ConstantString> toString() &&;
  c10::intrusive_ptr<ivalue::ConstantString> toString() const &;
  const std::string& toStringRef() const;

  // DoubleList
  bool isDoubleList() const;
  c10::List<double> toDoubleList() &&;
  c10::List<double> toDoubleList() const &;
  std::vector<double> toDoubleVector() const;

  // BoolList
  bool isBoolList() const;
  c10::List<bool> toBoolList() &&;
  c10::List<bool> toBoolList() const &;

  //TensorList
  bool isTensorList() const;
  c10::List<at::Tensor> toTensorList() &&;
  c10::List<at::Tensor> toTensorList() const &;
  std::vector<at::Tensor> toTensorVector() const;

  //GenericList
  IValue(c10::List<IValue> v);
  bool isList() const { return Tag::GenericList == tag; }
  c10::List<IValue> toList() &&;
  c10::List<IValue> toList() const &;
  c10::ArrayRef<IValue> toListRef() const;

  template<class T>
  IValue(c10::List<T> v);
  template<class T>
  IValue(at::ArrayRef<T> v);
  template<class T>
  IValue(const std::vector<T>& v);

  // GenericDict
  IValue(c10::Dict<IValue, IValue> v);
  bool isGenericDict() const { return Tag::GenericDict == tag; }
  c10::Dict<IValue, IValue> toGenericDict() &&;
  c10::Dict<IValue, IValue> toGenericDict() const &;

  template<class Key, class Value>
  IValue(c10::Dict<Key, Value> v);

  template<class Key, class Value>
  /// \cond DOXYGEN_CANNOT_HANDLE_CONSTRUCTORS_WITH_MACROS_SO_EXCLUDE_THIS_LINE_FROM_DOXYGEN
  C10_DEPRECATED_MESSAGE("IValues based on std::unordered_map<K, V> are slow and deprecated. Please use c10::Dict<K, V> instead.")
  /// \endcond
  IValue(std::unordered_map<Key, Value> v);

  template<class T>
  IValue(c10::optional<T> v);
  IValue(c10::nullopt_t);

  // ClassType
  IValue(c10::intrusive_ptr<ivalue::Object> v);
  bool isObject() const { return tag == Tag::Object; }
  c10::intrusive_ptr<ivalue::Object> toObject() &&;
  c10::intrusive_ptr<ivalue::Object> toObject() const & ;
  const ivalue::Object& toObjectRef() const;

  torch::jit::Module toModule() const;
  bool isModule() const;

  // PyObject
  IValue(c10::intrusive_ptr<ivalue::PyObjectHolder> v);
  bool isPyObject() const { return tag == Tag::PyObject; }
  c10::intrusive_ptr<ivalue::PyObjectHolder> toPyObjectHolder() &&;
  c10::intrusive_ptr<ivalue::PyObjectHolder> toPyObjectHolder() const &;
  PyObject* toPyObject() const;

  // None
  IValue() : payload{0}, tag(Tag::None), is_intrusive_ptr(false) {}
  bool isNone() const {
    return Tag::None == tag;
  }
  std::string toNone() const {
    AT_ASSERT(isNone());
    return "None";
  }

  static IValue uninitialized() {
    auto i = IValue();
    i.tag = Tag::Uninitialized;
    return i;
  }

  // Scalar, which gets encoded as either an Int or a Double
  IValue(at::Scalar s)
  : IValue() {
    if(s.isFloatingPoint()) {
      *this = s.toDouble();
    } else {
      *this = s.toLong();
    }
  }
  bool isScalar() const {
    return isDouble() || isInt();
  }
  at::Scalar toScalar() const {
    if(isDouble())
      return toDouble();
    else if(isInt())
      return toInt();
    throw std::runtime_error("IValue is not a Scalar");
  }

  // Device
  IValue(c10::Device d)
  : tag(Tag::Device), is_intrusive_ptr(false) {
    payload.as_device.type = d.type();
    payload.as_device.index = d.index();
  }
  bool isDevice() const { return Tag::Device == tag; }
  c10::Device toDevice() const {
    AT_ASSERT(isDevice());
    return c10::Device(payload.as_device.type, payload.as_device.index);
  }

  // ScalarType
  IValue(ScalarType t)
  : IValue(static_cast<std::underlying_type<ScalarType>::type>(t)) {}
  at::ScalarType toScalarType() const {
    return static_cast<at::ScalarType>(toInt());
  }

  // Layout
  IValue(Layout l)
  : IValue(static_cast<std::underlying_type<Layout>::type>(l)) {}
  at::Layout toLayout() const {
    return static_cast<at::Layout>(toInt());
  }

  // MemoryFormat
  IValue(MemoryFormat m)
  : IValue(static_cast<std::underlying_type<MemoryFormat>::type>(m)) {}
  at::MemoryFormat toMemoryFormat() const {
    return static_cast<at::MemoryFormat>(toInt());
  }

  // QScheme
  IValue(at::QScheme qscheme)
  : tag(Tag::Int), is_intrusive_ptr(false) {
    payload.as_int = static_cast<int64_t>(qscheme);
  }

  at::QScheme toQScheme() const {
    return static_cast<at::QScheme>(toInt());
  }


  // for debugging
  std::string tagKind() const {
    switch(tag) {
      #define DEFINE_CASE(x) case Tag::x: return #x;
      TORCH_FORALL_TAGS(DEFINE_CASE)
      #undef DEFINE_CASE
    }
    return "InvalidTag(" + c10::guts::to_string(static_cast<int>(tag)) + ")";
  }

  // generic v.to<at::Tensor>() implementations
  // that can be used in special functions like pop/push
  // that use template meta-programming.
  // prefer the directly named methods when you can,
  // since they are simpler to understand

  // Note: if you get linker errors saying one of these is missing,
  // change it to ... && = delete; and you will see better error messages for why
  // However, we cannot commit this because some compiler versions barf on it.
  template<typename T>
  T to() &&;
  template<typename T>
  T to() const &;

  // ToOptional: convert a IValue to the Optional obj that accepts both T and None
  template<typename T>
  optional<T> toOptional();

  /// @private [doxygen private]
  /// this is a shallow comparison of two IValues to test the object identity
  bool isSameIdentity(const IValue& rhs) const;

  // Computes the "official" string representation of an IValue. This produces a
  // TorchScript expression that can be used to recreate an IValue with the same
  // value (e.g. when we are printing constants in the serializer).
  //
  // Callers can use `customFormatter` to override how `repr()` prints out an
  // IValue. This is useful if you have some other environment where you can
  // look up values, and you want to print a reference to that environment (like
  // the serializer's constant table).
  //
  // repr() is not necessarily defined on all objects!
  std::ostream& repr(
      std::ostream& stream,
      std::function<bool(std::ostream&, const IValue& v)> customFormatter)
      const;

  // Computes an "informal" string representation of an IValue. This should be
  // used for debugging, or servicing `print()`-like functions.
  // This is different from `repr()` in that there is no expectation that we can
  // exactly reconstruct an IValue from the output; feel free to use a
  // concise/pretty form
  CAFFE2_API friend std::ostream& operator<<(
      std::ostream& out,
      const IValue& v);

  bool isPtrType() const {
    return is_intrusive_ptr;
  }

  /// @private [doxygen private]
  const void* internalToPointer() const {
    TORCH_INTERNAL_ASSERT(
        isPtrType(), "Can only call internalToPointer() for pointer types");
    return payload.as_intrusive_ptr;
  }

  TypePtr type() const;

<<<<<<< HEAD
  IValue deepcopy() const;
=======
  size_t hash() const {
    return payload.as_int;
  }

  // Detection Aliased tensors.
  struct HashIValue {
    size_t operator()(const IValue& val) const {
      if (val.isTensor()) {
        return 0;
      }
      return val.hash();
    }
  };

  struct CompIValues {
    bool operator()(const IValue& lhs, const IValue& rhs) const {
      if (lhs.isTensor() && rhs.isTensor()) {
        return lhs.isAliasOf(rhs);
      }
      return lhs.hash() == rhs.hash();
    }
  };

  using HashAliasedIValues = std::unordered_set<IValue, HashIValue, CompIValues>;

  // Chechs if this and rhs has a subvalues in common.
  // [t1,t2] and [t2, t3] returns true.
  bool overlaps(const IValue& rhs) const;

  // Inserts all subvalues of this in subValues.
  void getSubValues(HashAliasedIValues& subValues) const;
>>>>>>> a4224886

 private:
  // NOTE: IValue tags are intentionally private. In the future we may encode
  // this value different (e.g. using NaN boxing), and this would make it more
  // costly to determine the tag for all types vs just determining if something
  // is a particular type. Instead we want clients to use the `isX` methods when
  // possible. If for perf. reasons you really, absolutely, must have a jump
  // table, then we can revisit this.
  enum class Tag : uint32_t {
#define DEFINE_TAG(x) x,
    TORCH_FORALL_TAGS(DEFINE_TAG)
#undef DEFINE_TAG
  };

  template<class T, class NullType = c10::detail::intrusive_target_default_null_type<T>>
  c10::intrusive_ptr<T, NullType> moveToIntrusivePtr();
  template<typename T, class NullType = c10::detail::intrusive_target_default_null_type<T>>
  c10::intrusive_ptr<T, NullType> toIntrusivePtr() const;

  void clearToNone() {
    payload.as_int = 0;
    tag = Tag::None;
    is_intrusive_ptr = false;
  }

  union Payload {
    int64_t as_int;
    double as_double;
    bool as_bool;
    c10::intrusive_ptr_target* as_intrusive_ptr;
    struct {
      DeviceType type;
      DeviceIndex index;
    } as_device;
  };

  IValue(Payload p, Tag t, bool i)
  : payload(p), tag(t), is_intrusive_ptr(i) {}

  Payload payload;
  Tag tag;
  bool is_intrusive_ptr;
  friend struct WeakIValue;
};

struct CAFFE2_API WeakIValue final {
  WeakIValue()
  : payload{0}
  , tag(IValue::Tag::None)
  , is_intrusive_ptr(false) {}

  WeakIValue(const WeakIValue& rhs)
      : payload(rhs.payload),
        tag(rhs.tag),
        is_intrusive_ptr(rhs.is_intrusive_ptr) {
    if (is_intrusive_ptr) {
      c10::raw::weak_intrusive_ptr::incref(payload.as_intrusive_ptr);
    }
  }
  WeakIValue(const IValue& rhs)
      : payload(rhs.payload),
        tag(rhs.tag),
        is_intrusive_ptr(rhs.is_intrusive_ptr) {
    if (is_intrusive_ptr) {
      c10::raw::weak_intrusive_ptr::incref(payload.as_intrusive_ptr);
    }
  }
  WeakIValue(WeakIValue&& rhs) noexcept : WeakIValue() {
    swap(rhs);
  }
  ~WeakIValue() {
    if (is_intrusive_ptr) {
      c10::raw::weak_intrusive_ptr::decref(payload.as_intrusive_ptr);
    }
  }
  WeakIValue & operator=(WeakIValue && rhs) & noexcept {
    WeakIValue(std::move(rhs)).swap(*this); // this also sets rhs to None
    return *this;
  }
  WeakIValue & operator=(WeakIValue const & rhs) & {
    WeakIValue(rhs).swap(*this);
    return *this;
  }
  void swap(WeakIValue & rhs) noexcept {
    std::swap(payload, rhs.payload);
    std::swap(is_intrusive_ptr, rhs.is_intrusive_ptr);
    std::swap(tag, rhs.tag);
  }

  bool isSameIdentity(const WeakIValue& rhs) const {
    return payload.as_int == rhs.payload.as_int && tag == rhs.tag &&
        is_intrusive_ptr == rhs.is_intrusive_ptr;
  }

  IValue lock() const {
    if (!is_intrusive_ptr) {
      return IValue(payload, tag, false);
    }
    auto temp = c10::weak_intrusive_ptr<c10::intrusive_ptr_target>::reclaim(
        payload.as_intrusive_ptr);
    IValue::Payload pl;
    pl.as_intrusive_ptr = temp.lock().release();
    temp.release();
    if (!pl.as_intrusive_ptr) {
      return IValue();
    } else {
      return IValue(pl, tag, true);
    }
  }

  size_t use_count() const noexcept {
    if (!is_intrusive_ptr) {
      return 1;
    }
    auto temp = c10::weak_intrusive_ptr<c10::intrusive_ptr_target>::reclaim(
        payload.as_intrusive_ptr);
    size_t result = temp.use_count();
    temp.release();
    return result;
  }

  size_t weak_use_count() const noexcept {
    if (!is_intrusive_ptr) {
      return 1;
    }
    auto temp = c10::weak_intrusive_ptr<c10::intrusive_ptr_target>::reclaim(
        payload.as_intrusive_ptr);
    size_t result = temp.weak_use_count();
    temp.release();
    return result;
  }
  size_t hash() const {
    return payload.as_int;
  }

private:
  IValue::Payload payload;
  IValue::Tag tag;
  bool is_intrusive_ptr;
};

// An owning pointer to a type. When the type is class type, it requires a pair
// of shared_ptrs to the class type and its owning CU, so that the class type is
// guaranteed to stay alive as long as we hold this object.
struct TORCH_API StrongTypePtr {
  StrongTypePtr(
      std::shared_ptr<torch::jit::CompilationUnit> cu,
      std::shared_ptr<Type> type);

  std::shared_ptr<torch::jit::CompilationUnit> cu_;
  std::shared_ptr<Type> type_;
};

TORCH_API std::unordered_map<std::string, c10::ClassTypePtr>& getCustomClassTypeMap();

template<typename T>
c10::ClassTypePtr getCustomClassType() {
  auto tmap = c10::getCustomClassTypeMap();
  auto res = tmap.find(typeid(T).name());
  if (res == tmap.end()) {
    throw c10::Error("Can't find class id in custom class type map", "");
  }
  return res->second;
}

template<typename T>
inline bool isCustomClassRegistered() {
  auto tmap = c10::getCustomClassTypeMap();
  return tmap.find(typeid(T).name()) != tmap.end();
}

TORCH_API std::unordered_map<std::string, std::function<PyObject*(void*)>>&
getClassConverter();
}

#include <ATen/core/ivalue_inl.h><|MERGE_RESOLUTION|>--- conflicted
+++ resolved
@@ -513,9 +513,6 @@
 
   TypePtr type() const;
 
-<<<<<<< HEAD
-  IValue deepcopy() const;
-=======
   size_t hash() const {
     return payload.as_int;
   }
@@ -547,7 +544,10 @@
 
   // Inserts all subvalues of this in subValues.
   void getSubValues(HashAliasedIValues& subValues) const;
->>>>>>> a4224886
+
+  IValue deepcopy() const;
+  IValue deepcopy(
+      std::unordered_map<IValue, IValue>& memo) const;
 
  private:
   // NOTE: IValue tags are intentionally private. In the future we may encode
